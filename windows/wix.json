--- conflicted
+++ resolved
@@ -15,11 +15,7 @@
         "start": "delayed",
         "display-name": "observIQ OpenTelemetry Collector",
         "description": "observIQ's distribution of the OpenTelemetry collector.",
-<<<<<<< HEAD
-        "arguments": "--config &quot;[INSTALLDIR]config.yaml&quot; --manager &quot;[INSTALLDIR]manager.yaml&quot;"
-=======
-        "arguments": "--config &quot;[INSTALLDIR]config.yaml&quot; --logging &quot;[INSTALLDIR]logging.yaml&quot;"
->>>>>>> 0683dfef
+        "arguments": "--config &quot;[INSTALLDIR]config.yaml&quot; --logging &quot;[INSTALLDIR]logging.yaml&quot; --manager &quot;[INSTALLDIR]manager.yaml&quot;"
       }
     },
     {
@@ -46,7 +42,7 @@
     },
     {
       "name": "storage"
-    }, 
+    },
     {
       "name": "install"
     }
