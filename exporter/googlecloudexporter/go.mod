--- conflicted
+++ resolved
@@ -46,15 +46,9 @@
 	go.opentelemetry.io/otel/sdk v1.23.1 // indirect
 	go.opentelemetry.io/otel/trace v1.23.1 // indirect
 	go.uber.org/atomic v1.10.0 // indirect
-<<<<<<< HEAD
 	go.uber.org/zap v1.27.0
-	golang.org/x/net v0.20.0 // indirect
-	golang.org/x/oauth2 v0.16.0 // indirect
-=======
-	go.uber.org/zap v1.26.0
 	golang.org/x/net v0.21.0 // indirect
 	golang.org/x/oauth2 v0.17.0 // indirect
->>>>>>> 11b48e56
 	golang.org/x/sync v0.6.0 // indirect
 	golang.org/x/text v0.14.0 // indirect
 	google.golang.org/appengine v1.6.8 // indirect
