module github.com/observiq/bindplane-agent/exporter/googlecloudexporter

go 1.21

toolchain go1.21.6

require (
	github.com/GoogleCloudPlatform/opentelemetry-operations-go/exporter/collector v0.45.0
	github.com/open-telemetry/opentelemetry-collector-contrib/exporter/googlecloudexporter v0.96.0
	github.com/stretchr/testify v1.9.0
	go.opentelemetry.io/collector/component v0.96.0
	go.opentelemetry.io/collector/consumer v0.96.0
	go.opentelemetry.io/collector/exporter v0.96.0
	go.opentelemetry.io/collector/pdata v1.3.0
	go.opentelemetry.io/collector/processor v0.96.0
	go.opentelemetry.io/collector/processor/batchprocessor v0.96.0
	go.uber.org/multierr v1.11.0
	google.golang.org/api v0.171.0
)

require (
	cloud.google.com/go/compute v1.23.4 // indirect
	cloud.google.com/go/logging v1.9.0 // indirect
	cloud.google.com/go/monitoring v1.17.1 // indirect
	cloud.google.com/go/trace v1.10.5 // indirect
	github.com/GoogleCloudPlatform/opentelemetry-operations-go/exporter/trace v1.21.0 // indirect
	github.com/cenkalti/backoff/v4 v4.2.1 // indirect
	github.com/davecgh/go-spew v1.1.1 // indirect
	github.com/go-logr/logr v1.4.1 // indirect
	github.com/go-logr/stdr v1.2.2 // indirect
	github.com/gogo/protobuf v1.3.2 // indirect
	github.com/golang/groupcache v0.0.0-20210331224755-41bb18bfe9da // indirect
	github.com/golang/protobuf v1.5.3 // indirect
	github.com/googleapis/gax-go/v2 v2.12.3 // indirect
	github.com/json-iterator/go v1.1.12 // indirect
	github.com/knadh/koanf v1.5.0 // indirect
	github.com/mitchellh/copystructure v1.2.0 // indirect
	github.com/mitchellh/reflectwalk v1.0.2 // indirect
	github.com/modern-go/concurrent v0.0.0-20180306012644-bacd9c7ef1dd // indirect
	github.com/modern-go/reflect2 v1.0.2 // indirect
	github.com/pmezard/go-difflib v1.0.0 // indirect
	github.com/stretchr/objx v0.5.2 // indirect
	go.opencensus.io v0.24.0 // indirect
	go.opentelemetry.io/otel v1.24.0
	go.opentelemetry.io/otel/metric v1.24.0 // indirect
	go.opentelemetry.io/otel/sdk v1.24.0 // indirect
	go.opentelemetry.io/otel/trace v1.24.0 // indirect
	go.uber.org/atomic v1.10.0 // indirect
	go.uber.org/zap v1.27.0
	golang.org/x/net v0.22.0 // indirect
	golang.org/x/oauth2 v0.18.0 // indirect
	golang.org/x/sync v0.6.0 // indirect
	golang.org/x/text v0.14.0 // indirect
	google.golang.org/appengine v1.6.8 // indirect
	google.golang.org/genproto v0.0.0-20240205150955-31a09d347014 // indirect
<<<<<<< HEAD
	google.golang.org/grpc v1.62.1 // indirect
=======
	google.golang.org/grpc v1.62.0 // indirect
>>>>>>> 6dc24bef
	google.golang.org/protobuf v1.33.0 // indirect
	gopkg.in/yaml.v3 v3.0.1 // indirect
)

require (
	cloud.google.com/go v0.112.0 // indirect
	cloud.google.com/go/compute/metadata v0.2.3 // indirect
	cloud.google.com/go/longrunning v0.5.5 // indirect
	github.com/GoogleCloudPlatform/opentelemetry-operations-go/internal/resourcemapping v0.45.0 // indirect
	github.com/beorn7/perks v1.0.1 // indirect
	github.com/cespare/xxhash/v2 v2.2.0 // indirect
	github.com/felixge/httpsnoop v1.0.4 // indirect
	github.com/fsnotify/fsnotify v1.7.0 // indirect
	github.com/go-viper/mapstructure/v2 v2.0.0-alpha.1 // indirect
	github.com/google/s2a-go v0.1.7 // indirect
	github.com/googleapis/enterprise-certificate-proxy v0.3.2 // indirect
	github.com/hashicorp/go-version v1.6.0 // indirect
	github.com/knadh/koanf/v2 v2.1.0 // indirect
	github.com/prometheus/client_golang v1.19.0 // indirect
	github.com/prometheus/client_model v0.6.0 // indirect
	github.com/prometheus/common v0.48.0 // indirect
	github.com/prometheus/procfs v0.12.0 // indirect
	github.com/tidwall/gjson v1.10.2 // indirect
	github.com/tidwall/match v1.1.1 // indirect
	github.com/tidwall/pretty v1.2.0 // indirect
	github.com/tidwall/tinylru v1.1.0 // indirect
	github.com/tidwall/wal v1.1.7 // indirect
	go.opentelemetry.io/collector v0.96.0 // indirect
	go.opentelemetry.io/collector/config/configretry v0.96.0 // indirect
	go.opentelemetry.io/collector/config/configtelemetry v0.96.0 // indirect
	go.opentelemetry.io/collector/confmap v0.96.0 // indirect
	go.opentelemetry.io/collector/extension v0.96.0 // indirect
	go.opentelemetry.io/collector/featuregate v1.3.0 // indirect
	go.opentelemetry.io/collector/receiver v0.96.0 // indirect
	go.opentelemetry.io/collector/semconv v0.96.0 // indirect
	go.opentelemetry.io/contrib/instrumentation/google.golang.org/grpc/otelgrpc v0.49.0 // indirect
	go.opentelemetry.io/contrib/instrumentation/net/http/otelhttp v0.49.0 // indirect
	go.opentelemetry.io/otel/exporters/prometheus v0.46.0 // indirect
	go.opentelemetry.io/otel/sdk/metric v1.24.0 // indirect
	golang.org/x/crypto v0.21.0 // indirect
	golang.org/x/sys v0.18.0 // indirect
	golang.org/x/time v0.5.0 // indirect
	google.golang.org/genproto/googleapis/api v0.0.0-20240311132316-a219d84964c2 // indirect
	google.golang.org/genproto/googleapis/rpc v0.0.0-20240314234333-6e1732d8331c // indirect
)<|MERGE_RESOLUTION|>--- conflicted
+++ resolved
@@ -53,11 +53,7 @@
 	golang.org/x/text v0.14.0 // indirect
 	google.golang.org/appengine v1.6.8 // indirect
 	google.golang.org/genproto v0.0.0-20240205150955-31a09d347014 // indirect
-<<<<<<< HEAD
-	google.golang.org/grpc v1.62.1 // indirect
-=======
 	google.golang.org/grpc v1.62.0 // indirect
->>>>>>> 6dc24bef
 	google.golang.org/protobuf v1.33.0 // indirect
 	gopkg.in/yaml.v3 v3.0.1 // indirect
 )
