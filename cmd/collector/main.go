--- conflicted
+++ resolved
@@ -15,50 +15,33 @@
 package main
 
 import (
-<<<<<<< HEAD
 	"context"
 	"errors"
 	"fmt"
 	"log"
 	"os"
-	"os/signal"
-	"syscall"
 	"time"
-=======
-	"fmt"
-	"log"
->>>>>>> 0683dfef
 
 	"github.com/observiq/observiq-otel-collector/collector"
 	"github.com/observiq/observiq-otel-collector/internal/logging"
 	"github.com/observiq/observiq-otel-collector/internal/service"
 	"github.com/observiq/observiq-otel-collector/internal/version"
-<<<<<<< HEAD
 	"github.com/observiq/observiq-otel-collector/opamp"
 	"github.com/observiq/observiq-otel-collector/opamp/observiq"
 	"github.com/spf13/pflag"
-	"go.opentelemetry.io/collector/service"
 	"go.uber.org/zap"
 	"go.uber.org/zap/zapcore"
-=======
-	"go.uber.org/zap"
-
-	"github.com/spf13/pflag"
->>>>>>> 0683dfef
 )
 
 var defaultLogger *zap.Logger
 
 func main() {
-<<<<<<< HEAD
 	setupDefaultLogger()
 
 	configPaths := pflag.StringSlice("config", []string{"./config.yaml"}, "the collector config path")
 	managerConfigPath := pflag.String("manager", "./manager.yaml", "The configuration for remote management")
-=======
-	var configPaths = pflag.StringSlice("config", []string{"./config.yaml"}, "the collector config path")
-	var loggingPath = pflag.String("logging", "./logging.yaml", "the collector logging config path")
->>>>>>> 0683dfef
+	loggingPath := pflag.String("logging", "./logging.yaml", "the collector logging config path")
+
 	_ = pflag.String("log-level", "", "not implemented") // TEMP(jsirianni): Required for OTEL k8s operator
 	var showVersion = pflag.BoolP("version", "v", false, "prints the version of the collector")
 	pflag.Parse()
@@ -78,9 +61,12 @@
 	// logOpts will override options here
 	logger, err := zap.NewProduction(logOpts...)
 	if err != nil {
-<<<<<<< HEAD
 		defaultLogger.Fatal("Settings configuration failed", zap.Error(err))
 	}
+
+	var runnableService service.RunnableService
+
+	col := collector.New(*configPaths, version.Version(), logOpts)
 
 	// See if manager config file exists. If so run in remote managed mode otherwise standalone mode
 	// TODO(cpheps) clean this up in follow up work
@@ -91,45 +77,30 @@
 			defaultLogger.Fatal("Failed to parse manager config", zap.Error(err))
 		}
 
-		// Create collector
-		currCollector := collector.New((*configPaths)[0], version.Version(), []zap.Option{})
-
-		// Create a blank log file as iris needs this currently
-		logFilePath := "./logging.yaml"
-		_, err = os.Create(logFilePath)
-		if err != nil {
-			defaultLogger.Fatal("Failed to create logging.yaml. Please create an empty logging.yaml file next to the collector if you wish to proceed in managed mode", zap.Error(err))
-		}
-
 		// Create client Args
 		clientArgs := &observiq.NewClientArgs{
 			DefaultLogger:       defaultLogger.Sugar(),
 			Config:              *opampConfig,
-			Collector:           currCollector,
+			Collector:           col,
 			ManagerConfigPath:   *managerConfigPath,
 			CollectorConfigPath: (*configPaths)[0],
-			LoggerConfigPath:    logFilePath, // temporary as iris needs a logging file
+			LoggerConfigPath:    *loggingPath, // temporary as iris needs a logging file
 		}
 
-		if err := runRemoteManaged(ctx, clientArgs); err != nil {
+		if err := runRemoteManaged(context.Background(), clientArgs); err != nil {
 			defaultLogger.Fatal("Remote Management failed", zap.Error(err))
 		}
 	} else if errors.Is(err, os.ErrNotExist) {
-		// Run standalone
-		if err := run(ctx, *settings); err != nil {
-			defaultLogger.Fatal("Collector error", zap.Error(err))
-		}
+
+		runnableService = service.NewStandaloneCollectorService(col)
 	} else {
 		defaultLogger.Fatal("Error while searching for management config", zap.Error(err))
-=======
 		log.Fatalf("Failed to set up logger: %v", err)
 	}
 
-	col := collector.New(*configPaths, version.Version(), logOpts)
-	err = service.RunService(logger, service.NewStandaloneCollectorService(col))
+	err = service.RunService(logger, runnableService)
 	if err != nil {
 		logger.Fatal("RunService returned error", zap.Error(err))
->>>>>>> 0683dfef
 	}
 
 }
@@ -144,8 +115,7 @@
 		return nil, fmt.Errorf("failed to create logger config: %w", err)
 	}
 
-<<<<<<< HEAD
-	return nil
+	return l.Options()
 }
 
 func runRemoteManaged(ctx context.Context, clientArgs *observiq.NewClientArgs) error {
@@ -181,7 +151,4 @@
 	syncer := zapcore.Lock(os.Stdout)
 	core := zapcore.NewCore(encoder, syncer, zapcore.DebugLevel)
 	defaultLogger = zap.New(core)
-=======
-	return l.Options()
->>>>>>> 0683dfef
 }