--- conflicted
+++ resolved
@@ -33,11 +33,7 @@
 	}
 	manager := manager.New(config, collector, logger)
 
-<<<<<<< HEAD
-	// TODO: Look into handling interupt signals with context
-=======
 	// TODO: Look into handling interrupt signals with context
->>>>>>> 4443e2ad
 	if err := manager.Run(context.Background()); err != nil {
 		log.Fatalf("Manager failed: %s", err)
 	}
