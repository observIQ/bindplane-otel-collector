--- conflicted
+++ resolved
@@ -31,13 +31,9 @@
 
 func createDefaultConfig() component.Config {
 	return &Config{
-<<<<<<< HEAD
-		ClientConfig:   confighttp.NewDefaultClientConfig(),
-		EventBatchSize: 100,
-=======
 		ClientConfig:    confighttp.NewDefaultClientConfig(),
+		EventBatchSize:  100,
 		JobPollInterval: 10 * time.Second,
->>>>>>> ceb503d1
 	}
 }
 
