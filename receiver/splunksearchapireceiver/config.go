// Copyright observIQ, Inc.
//
// Licensed under the Apache License, Version 2.0 (the "License");
// you may not use this file except in compliance with the License.
// You may obtain a copy of the License at
//
//      http://www.apache.org/licenses/LICENSE-2.0
//
// Unless required by applicable law or agreed to in writing, software
// distributed under the License is distributed on an "AS IS" BASIS,
// WITHOUT WARRANTIES OR CONDITIONS OF ANY KIND, either express or implied.
// See the License for the specific language governing permissions and
// limitations under the License.

package splunksearchapireceiver

import (
	"errors"
	"fmt"
	"strings"
	"time"

	"go.opentelemetry.io/collector/config/confighttp"
)

var (
	errNonStandaloneSearchQuery = errors.New("only standalone search commands can be used for scraping data")
)

// Config struct to represent the configuration for the Splunk Search API receiver
type Config struct {
	confighttp.ClientConfig `mapstructure:",squash"`
	Username                string        `mapstructure:"splunk_username"`
	Password                string        `mapstructure:"splunk_password"`
	Searches                []Search      `mapstructure:"searches"`
	JobPollInterval         time.Duration `mapstructure:"job_poll_interval"`
}

// Search struct to represent a Splunk search
type Search struct {
	Query          string `mapstructure:"query"`
	EarliestTime   string `mapstructure:"earliest_time"`
	LatestTime     string `mapstructure:"latest_time"`
	Limit          int    `mapstructure:"limit"`
	EventBatchSize int    `mapstructure:"event_batch_size"`
}

// Validate validates the Splunk Search API receiver configuration
func (cfg *Config) Validate() error {
	if cfg.Endpoint == "" {
		return errors.New("missing Splunk server endpoint")
	}
	if cfg.Username == "" {
		return errors.New("missing Splunk username")
	}
	if cfg.Password == "" {
		return errors.New("missing Splunk password")
	}
	if len(cfg.Searches) == 0 {
		return errors.New("at least one search must be provided")
	}

	for _, search := range cfg.Searches {
		if search.Query == "" {
			return errors.New("missing query in search")
		}

		// query must start with "search" command
		if !strings.HasPrefix(search.Query, "search ") {
			return errNonStandaloneSearchQuery
		}

		if strings.Contains(search.Query, "|") {
			return errNonStandaloneSearchQuery
		}

<<<<<<< HEAD
		// ensure user query does not include time parameters
		if strings.Contains(search.Query, "earliest=") ||
			strings.Contains(search.Query, "latest=") ||
			strings.Contains(search.Query, "starttime=") ||
			strings.Contains(search.Query, "endtime=") ||
			strings.Contains(search.Query, "timeformat=") {
			return errors.New("time query parameters must be configured using only the 'earliest_time' and 'latest_time' configuration parameters")
=======
		if strings.Contains(search.Query, "earliest=") || strings.Contains(search.Query, "latest=") {
			return fmt.Errorf("time query parameters must be configured using only the \"earliest_time\" and \"latest_time\" configuration parameters")
>>>>>>> a648d890
		}

		if search.EarliestTime == "" {
			return errors.New("missing earliest_time in search")
		}
		if search.LatestTime == "" {
			return errors.New("missing latest_time in search")
		}

		// parse time strings to time.Time
		_, err := time.Parse(time.RFC3339, search.EarliestTime)
		if err != nil {
			return errors.New("earliest_time failed to parse as RFC3339")
		}

		_, err = time.Parse(time.RFC3339, search.LatestTime)
		if err != nil {
			return errors.New("latest_time failed to parse as RFC3339")
		}

	}
	return nil
}<|MERGE_RESOLUTION|>--- conflicted
+++ resolved
@@ -16,7 +16,6 @@
 
 import (
 	"errors"
-	"fmt"
 	"strings"
 	"time"
 
@@ -74,7 +73,6 @@
 			return errNonStandaloneSearchQuery
 		}
 
-<<<<<<< HEAD
 		// ensure user query does not include time parameters
 		if strings.Contains(search.Query, "earliest=") ||
 			strings.Contains(search.Query, "latest=") ||
@@ -82,10 +80,6 @@
 			strings.Contains(search.Query, "endtime=") ||
 			strings.Contains(search.Query, "timeformat=") {
 			return errors.New("time query parameters must be configured using only the 'earliest_time' and 'latest_time' configuration parameters")
-=======
-		if strings.Contains(search.Query, "earliest=") || strings.Contains(search.Query, "latest=") {
-			return fmt.Errorf("time query parameters must be configured using only the \"earliest_time\" and \"latest_time\" configuration parameters")
->>>>>>> a648d890
 		}
 
 		if search.EarliestTime == "" {
