name: Release Test
on:
  workflow_dispatch:
    inputs:
      version:
        description: "Collector Version"
        required: true
        default: "v0.0.1"

# Concurrency group ensures only one test release runs at a time
concurrency:
  group: ${{ github.workflow }}-${{ github.ref }}
  cancel-in-progress: true

jobs:
  build-64bit-msi:
    runs-on: namespace-profile-bindplane-default-windows-2022-32x64
    steps:
      - name: Checkout Sources
        uses: actions/checkout@v4

      - name: Setup Go
        uses: actions/setup-go@v5
        with:
          go-version-file: go.mod
          cache-dependency-path: "**/go.sum"

      - name: Run GoReleaser (split)
        uses: goreleaser/goreleaser-action@v6
        with:
          distribution: goreleaser-pro
          version: "v2.12.5"
          args: release --skip=publish --skip=validate --skip=sign --clean --split --config=.goreleaser-windows.yml
        env:
          GORELEASER_CURRENT_TAG: ${{ github.event.inputs.version }}
          GITHUB_TOKEN: ${{ secrets.GITHUB_TOKEN }}
          GORELEASER_KEY: ${{ secrets.GORELEASER_KEY }}
          GGOOS: windows
          GGOARCH: amd64
      - name: Copy Windows Collector Binary
        run: cp dist/windows_amd64/collector_windows_amd64_v1/observiq-otel-collector.exe windows/observiq-otel-collector.exe
      - name: Copy Windows Updater Binary
        run: cp dist/windows_amd64/updater_windows_amd64_v1/updater.exe windows/updater.exe
      - name: Copy Plugins to MSI Build Directory
        run: cp -r release_deps/plugins windows/
      - name: Copy Example Config
        run: cp config/example.yaml windows/config.yaml
      - name: Copy Logging Config
        run: cp config/logging.yaml windows/logging.yaml
      - name: Copy JMX Receiver Jar
        run: cp release_deps/opentelemetry-java-contrib-jmx-metrics.jar windows/opentelemetry-java-contrib-jmx-metrics.jar
      - name: Copy LICENSE
        run: cp LICENSE windows/LICENSE
      - name: Copy VERSION file
        run: cp release_deps/VERSION.txt windows/VERSION.txt
      # HACK: Copy build directory to C drive to avoid this error, since there must be a relative path from the tempdir that go-msi uses
      # for the MSI to build properly
      - name: Copy Build Dir
        run: |
          cp -r windows C:/build
          echo "C:/build" | Out-File -FilePath $env:GITHUB_PATH -Encoding utf8 -Append
      # Installs go-msi and wix.
      - name: Install Build Tools
        run: |
          curl -f -L -o go-msi.exe https://github.com/observIQ/go-msi/releases/download/v2.2.0/go-msi.exe
          curl -f -L -o wix310-binaries.zip https://github.com/wixtoolset/wix3/releases/download/wix3104rtm/wix310-binaries.zip
          unzip wix310-binaries.zip
        working-directory: C:/build
      - name: "Build MSI from Tagged Release"
        run: go-msi.exe make -m observiq-otel-collector.msi --version ${{ github.event.inputs.version }} --arch amd64
        working-directory: C:/build
      - name: Install DigiCert Client tools from Github Custom Actions marketplace
        uses: digicert/ssm-code-signing@v1.0.0
      - name: Set up certificate 
        run: | 
          echo "${{ secrets.SM_CLIENT_CERT_FILE_B64 }}" | base64 --decode > /d/Certificate_pkcs12.p12 
        shell: bash
      - name: Set variables for signing
        id: variables 
        run: | 
          echo "version=${GITHUB_REF#refs/tags/v}" >> $GITHUB_OUTPUT 
          echo "SM_HOST=${{ secrets.SM_HOST }}" >> "$GITHUB_ENV" 
          echo "SM_API_KEY=${{ secrets.SM_API_KEY }}" >> "$GITHUB_ENV" 
          echo "SM_CLIENT_CERT_FILE=D:\\Certificate_pkcs12.p12" >> "$GITHUB_ENV" 
          echo "SM_CLIENT_CERT_PASSWORD=${{ secrets.SM_CLIENT_CERT_PASSWORD }}" >> "$GITHUB_ENV" 
        shell: bash
      - name: Signing using keypair alias
        run: |
          smctl sign --keypair-alias ${{ secrets.BDOT_DIGICERT_KEYPAIR_ALIAS }} --input C:/build/observiq-otel-collector.msi --config-file C:\Users\RUNNER~1\AppData\Local\Temp\smtools-windows-x64\pkcs11properties.cfg
        shell: cmd
      - name: "Upload MSI"
        uses: namespace-actions/upload-artifact@v1
        with:
          name: observiq-otel-collector.msi
          path: C:/build/observiq-otel-collector.msi
          # Short lived because this is meant as an action for developers
          retention-days: 1
      - name: "Upload Windows dist artifacts"
        uses: namespace-actions/upload-artifact@v1
        with:
          name: dist-windows-amd64
          path: dist/
          retention-days: 1

      - name: "Upload Windows ZIP Archive"
        uses: namespace-actions/upload-artifact@v1
        with:
          name: windows-archive
          path: dist/**/*.zip
          # Short lived because this is meant as an action for developers
          retention-days: 1

  # Split release-test job: builds binaries and packages in parallel for each OS/arch combination
  # This significantly reduces build time by parallelizing work across multiple runners
  release-test-split:
    name: Release Test Split - ${{ matrix.goos }}/${{ matrix.goarch }}
    runs-on: namespace-profile-bindplane-default-ubuntu-24-04-32x64
    strategy:
      fail-fast: false
      matrix:
        include:
          - goos: linux
            goarch: amd64
          - goos: linux
            goarch: arm64
          - goos: linux
            goarch: arm
          - goos: linux
            goarch: ppc64
          - goos: linux
            goarch: ppc64le
          - goos: darwin
            goarch: amd64
          - goos: darwin
            goarch: arm64
          # Note: windows/amd64 build happens in build-64bit-msi job due to MSI packaging requirements
    steps:
      - name: Checkout Repo
        uses: namespacelabs/nscloud-checkout-action@v7
        with:
          fetch-depth: 0

      - name: Set up Go
        uses: actions/setup-go@v5
        with:
          go-version-file: go.mod
          cache: false # Use Namespace caching instead

      - name: Set up Go cache
        uses: namespacelabs/nscloud-cache-action@v1
        with:
          cache: go

      - name: Set up Docker Buildx
        id: buildx
        uses: docker/setup-buildx-action@v3

      - name: Set up QEMU
        uses: docker/setup-qemu-action@v2

      - name: Set VERSION
        run: echo "VERSION=${{ github.event.inputs.version }}" >> $GITHUB_ENV

      - name: Cache Goreleaser Build
        uses: namespacelabs/nscloud-cache-action@v1
        with:
          path: ~/.cache/goreleaser

      - name: Run GoReleaser (split)
        uses: goreleaser/goreleaser-action@v6
        with:
          distribution: goreleaser-pro
          version: "v2.12.5"
          args: release --skip=publish --skip=validate --skip=sign --clean --split
        env:
          GORELEASER_CURRENT_TAG: ${{ env.VERSION }}
          GITHUB_TOKEN: ${{ secrets.ORG_GORELEASER_GITHUB_TOKEN }}
          GORELEASER_KEY: ${{ secrets.GORELEASER_KEY }}
          GGOOS: ${{ matrix.goos }}
          GGOARCH: ${{ matrix.goarch }}

      - name: Upload dist artifacts
        uses: namespace-actions/upload-artifact@v1
        with:
          name: dist-${{ matrix.goos }}-${{ matrix.goarch }}
          path: dist/
          retention-days: 1

  # Merge release-test job: combines all split artifacts and performs package uploads
  merge-release-test:
    needs: [build-64bit-msi, release-test-split]
    runs-on: namespace-profile-bindplane-default-ubuntu-24-04-32x128
    steps:
      - name: Checkout Repo
        uses: namespacelabs/nscloud-checkout-action@v7
        with:
          fetch-depth: 0

      - name: Set up Go
        uses: actions/setup-go@v5
        with:
          go-version-file: go.mod
          cache: false # Use Namespace caching instead
      - name: Set up Go cache
        uses: namespacelabs/nscloud-cache-action@v1
        with:
          cache: go

      - name: Set up Docker Buildx
        id: buildx
        uses: docker/setup-buildx-action@v3

      - name: Set up QEMU
        uses: docker/setup-qemu-action@v2
        
      - name: Retrieve Windows 64-bit MSI Installer
        uses: namespace-actions/download-artifact@v1
        with:
          name: observiq-otel-collector.msi
          path: observiq-otel-collector.msi

      - name: Retrieve Windows 64-bit ZIP Archive
        uses: namespace-actions/download-artifact@v1
        with:
          name: windows-archive
          path: windows-archive

      - name: "DEBUG: Install tree"
        run: |
          sudo apt-get update
          sudo apt-get install -y tree

      - name: "DEBUG: List Windows 64-bit ZIP Archive"
        run: |
          tree windows-archive
          du -sh windows-archive

      - name: Set VERSION
        run: echo "VERSION=${{ github.event.inputs.version }}" >> $GITHUB_ENV

      - name: Cache Goreleaser Build
        uses: namespacelabs/nscloud-cache-action@v1
        with:
          path: ~/.cache/goreleaser

<<<<<<< HEAD
      # Download all artifacts from the parallel split builds
      - name: Download dist artifacts
        uses: namespace-actions/download-artifact@v1
        with:
          pattern: dist-*
          merge-multiple: true
          path: dist/

      - name: Run GoReleaser (merge)
=======
      - name: Write signing key for nFPM
        shell: bash
        run: |
          cat > ci-signing-key.asc <<'EOF'
          ${{ secrets.GPG_PRIVATE_SIGNING_KEY }}
          EOF

      - name: Run GoReleaser
>>>>>>> 9ed4c4ea
        uses: goreleaser/goreleaser-action@v6
        with:
          distribution: goreleaser-pro
          version: "v2.12.5"
          args: continue --merge
        env:
          GORELEASER_CURRENT_TAG: ${{ env.VERSION }}
          GITHUB_TOKEN: ${{ secrets.ORG_GORELEASER_GITHUB_TOKEN }}
          GORELEASER_KEY: ${{ secrets.GORELEASER_KEY }}
          SIGNING_KEY_FILE: ci-signing-key.asc

      - name: Create artifact archive
        run: |
          mkdir artifacts
          mkdir artifacts/gpg
          cp ./scripts/install/*.sh ./artifacts
          cp ./release_deps/gpg/bdot-public-gpg-key.asc ./artifacts/gpg/bdot-public-gpg-key.asc
          cp -r ./release_deps/gpg/revocations ./artifacts/gpg/revocations
          cp ./observiq-otel-collector.msi/observiq-otel-collector.msi ./artifacts
          cp ./dist/*tar.gz ./artifacts
          cp ./windows-archive/windows_amd64/*.zip ./artifacts
          cp ./dist/*.rpm ./artifacts
          cp ./dist/*.deb ./artifacts
          cp ./dist/*SHA256SUMS ./artifacts
          tar -czvf observiq-otel-collector-${{ github.event.inputs.version }}-artifacts.tar.gz -C ./artifacts .

      - name: Check Artifacts Directory
        run: |
          ls -la artifacts
          du -sh artifacts

      - name: Upload build artifacts
        uses: namespace-actions/upload-artifact@v1
        with:
          name: dist-artifacts
          path: dist/
          retention-days: 1

      # Linux package uploads to Google Artifact Registry

      # google-github-actions/auth@v2 was used above to install
      # gcloud sdk. google-github-actions/auth was used as well
      # but we need to re-authenticate to upload packages to the
      # correct project.
      - name: "Authenticate to Google Cloud"
        uses: "google-github-actions/auth@v2"
        with:
          credentials_json: "${{ secrets.ORG_BINDPLANE_PUBLIC_LINUX_REPO_JSON_KEY }}"

      - name: Upload Bindplane Linux AMD64 Deb Package
        run: |
          gcloud \
            --project bindplane-repository \
            artifacts apt upload devel-deb \
            --location us-central1 \
            --source dist/observiq-otel-collector_${{ env.VERSION }}_linux_amd64.deb

      - name: Upload Bindplane Linux AMD64 RPM Package
        run: |
          gcloud \
            --project bindplane-repository \
            artifacts yum upload devel-rpm \
            --location us-central1 \
            --source dist/observiq-otel-collector_${{ env.VERSION }}_linux_amd64.rpm

      - name: Upload Bindplane Linux ARM64 Deb Package
        run: |
          gcloud \
            --project bindplane-repository \
            artifacts apt upload devel-deb \
            --location us-central1 \
            --source dist/observiq-otel-collector_${{ env.VERSION }}_linux_arm64.deb
      - name: Upload Bindplane Linux ARM64 RPM Package
        run: |
          gcloud \
            --project bindplane-repository \
            artifacts yum upload devel-rpm \
            --location us-central1 \
            --source dist/observiq-otel-collector_${{ env.VERSION }}_linux_arm64.rpm

      - name: Upload Bindplane Linux ARM32 Deb Package
        run: |
          gcloud \
            --project bindplane-repository \
            artifacts apt upload devel-deb \
            --location us-central1 \
            --source dist/observiq-otel-collector_${{ env.VERSION }}_linux_arm.deb

      - name: Upload Bindplane Linux ARM32 RPM Package
        run: |
          gcloud \
            --project bindplane-repository \
            artifacts yum upload devel-rpm \
            --location us-central1 \
            --source dist/observiq-otel-collector_${{ env.VERSION }}_linux_arm.rpm

      - name: Upload Bindplane Linux PPC64LE Deb Package
        run: |
          gcloud \
            --project bindplane-repository \
            artifacts apt upload devel-deb \
            --location us-central1 \
            --source dist/observiq-otel-collector_${{ env.VERSION }}_linux_ppc64le.deb

      - name: Upload Bindplane Linux PPC64LE RPM Package
        run: |
          gcloud \
            --project bindplane-repository \
            artifacts yum upload devel-rpm \
            --location us-central1 \
            --source dist/observiq-otel-collector_${{ env.VERSION }}_linux_ppc64le.rpm

      - name: Upload Bindplane Linux PPC64 Deb Package
        run: |
          gcloud \
            --project bindplane-repository \
            artifacts apt upload devel-deb \
            --location us-central1 \
            --source dist/observiq-otel-collector_${{ env.VERSION }}_linux_ppc64.deb

      - name: Upload Bindplane Linux PPC64 RPM Package
        run: |
          gcloud \
            --project bindplane-repository \
            artifacts yum upload devel-rpm \
            --location us-central1 \
            --source dist/observiq-otel-collector_${{ env.VERSION }}_linux_ppc64.rpm<|MERGE_RESOLUTION|>--- conflicted
+++ resolved
@@ -243,7 +243,6 @@
         with:
           path: ~/.cache/goreleaser
 
-<<<<<<< HEAD
       # Download all artifacts from the parallel split builds
       - name: Download dist artifacts
         uses: namespace-actions/download-artifact@v1
@@ -253,7 +252,6 @@
           path: dist/
 
       - name: Run GoReleaser (merge)
-=======
       - name: Write signing key for nFPM
         shell: bash
         run: |
@@ -262,7 +260,6 @@
           EOF
 
       - name: Run GoReleaser
->>>>>>> 9ed4c4ea
         uses: goreleaser/goreleaser-action@v6
         with:
           distribution: goreleaser-pro
