name: release
on:
  push:
    tags:
      - "v*"

# Concurrency group ensures only one release runs at a time
concurrency:
  group: ${{ github.workflow }}-${{ github.ref }}
  cancel-in-progress: true

jobs:
  build-64bit-msi:
    runs-on: namespace-profile-bindplane-default-windows-2022-32x64
    steps:
      - name: Checkout Sources
        uses: actions/checkout@v4

      - name: Setup Go
        uses: actions/setup-go@v5
        with:
          go-version-file: go.mod
          cache-dependency-path: "**/go.sum"

      - name: Run GoReleaser (split)
        uses: goreleaser/goreleaser-action@v6
        with:
          distribution: goreleaser-pro
          version: "v2.12.5"
          args: release --clean --split --config=.goreleaser-windows.yml
        env:
          GITHUB_TOKEN: ${{ secrets.GITHUB_TOKEN }}
          GORELEASER_KEY: ${{ secrets.GORELEASER_KEY }}
          GGOOS: windows
          GGOARCH: amd64
      - name: Copy Windows Collector Binary
        run: cp dist/windows_amd64/collector_windows_amd64_v1/observiq-otel-collector.exe windows/observiq-otel-collector.exe
      - name: Copy Windows Updater Binary
        run: cp dist/windows_amd64/updater_windows_amd64_v1/updater.exe windows/updater.exe
      - name: Copy Plugins to MSI Build Directory
        run: cp -r release_deps/plugins windows/
      - name: Copy Example Config
        run: cp config/example.yaml windows/config.yaml
      - name: Copy Logging Config
        run: cp config/logging.yaml windows/logging.yaml
      - name: Copy JMX Receiver Jar
        run: cp release_deps/opentelemetry-java-contrib-jmx-metrics.jar windows/opentelemetry-java-contrib-jmx-metrics.jar
      - name: Copy LICENSE
        run: cp LICENSE windows/LICENSE
      - name: Copy VERSION file
        run: cp release_deps/VERSION.txt windows/VERSION.txt
      # HACK: Copy build directory to C drive to avoid this error, since there must be a relative path from the tempdir that go-msi uses
      # for the MSI to build properly
      - name: Copy Build Dir
        run: |
          cp -r windows C:/build
          echo "C:/build" | Out-File -FilePath $env:GITHUB_PATH -Encoding utf8 -Append
      # Installs go-msi and wix.
      - name: Install Build Tools
        run: |
          curl -f -L -o go-msi.exe https://github.com/observIQ/go-msi/releases/download/v2.2.0/go-msi.exe
          curl -f -L -o wix310-binaries.zip https://github.com/wixtoolset/wix3/releases/download/wix3104rtm/wix310-binaries.zip
          unzip wix310-binaries.zip
        working-directory: C:/build
      - name: "Build MSI from Tagged Release"
        run: go-msi.exe make -m observiq-otel-collector.msi --version ${{ github.ref_name }} --arch amd64
        working-directory: C:/build
      - name: Install DigiCert Client tools from Github Custom Actions marketplace
        uses: digicert/ssm-code-signing@v1.0.0
      - name: Set up certificate 
        run: | 
          echo "${{ secrets.SM_CLIENT_CERT_FILE_B64 }}" | base64 --decode > /d/Certificate_pkcs12.p12 
        shell: bash
      - name: Set variables for signing
        id: variables 
        run: | 
          echo "version=${GITHUB_REF#refs/tags/v}" >> $GITHUB_OUTPUT 
          echo "SM_HOST=${{ secrets.SM_HOST }}" >> "$GITHUB_ENV" 
          echo "SM_API_KEY=${{ secrets.SM_API_KEY }}" >> "$GITHUB_ENV" 
          echo "SM_CLIENT_CERT_FILE=D:\\Certificate_pkcs12.p12" >> "$GITHUB_ENV" 
          echo "SM_CLIENT_CERT_PASSWORD=${{ secrets.SM_CLIENT_CERT_PASSWORD }}" >> "$GITHUB_ENV" 
        shell: bash
      - name: Signing using keypair alias
        run: |
          smctl sign --keypair-alias ${{ secrets.BDOT_DIGICERT_KEYPAIR_ALIAS }} --input C:/build/observiq-otel-collector.msi --config-file C:\Users\RUNNER~1\AppData\Local\Temp\smtools-windows-x64\pkcs11properties.cfg
        shell: cmd
      - name: "Upload MSI"
        uses: namespace-actions/upload-artifact@v1
        with:
          name: observiq-otel-collector.msi
          path: C:/build/observiq-otel-collector.msi
          # Short lived because Go Releaser will upload the msi to a release (github release, gcs, etc)
          retention-days: 1
      - name: "Upload Windows dist artifacts"
        uses: namespace-actions/upload-artifact@v1
        with:
          name: dist-windows-amd64
          path: dist/
          retention-days: 1

      - name: "Upload Windows ZIP Archive"
        uses: namespace-actions/upload-artifact@v1
        with:
          name: windows-archive
          path: dist/**/*.zip
          # Short lived because Go Releaser will upload the zip to a release (github release, gcs, etc)
          retention-days: 1

  # Split release job: builds binaries and packages in parallel for each OS/arch combination
  # This significantly reduces build time by parallelizing work across multiple runners
  release-split:
    name: Release Split - ${{ matrix.goos }}/${{ matrix.goarch }}
    runs-on: namespace-profile-bindplane-default-ubuntu-24-04-32x64
    strategy:
      fail-fast: false
      matrix:
        include:
          - goos: linux
            goarch: amd64
          - goos: linux
            goarch: arm64
          - goos: linux
            goarch: arm
          - goos: linux
            goarch: ppc64
          - goos: linux
            goarch: ppc64le
          - goos: darwin
            goarch: amd64
          - goos: darwin
            goarch: arm64
          # Note: windows/amd64 build happens in build-64bit-msi job due to MSI packaging requirements
    steps:
      - name: Checkout Repo
        uses: namespacelabs/nscloud-checkout-action@v7
        with:
          fetch-depth: 0

      - name: Set up Go
        uses: actions/setup-go@v5
        with:
          go-version-file: go.mod
          cache: false # Use Namespace caching instead

      - name: Set up Go cache
        uses: namespacelabs/nscloud-cache-action@v1
        with:
          cache: go

      - name: Set up Docker Buildx
        id: buildx
        uses: docker/setup-buildx-action@v3

      - name: Set up QEMU
        uses: docker/setup-qemu-action@v2

      - name: Cache Goreleaser Build
        uses: namespacelabs/nscloud-cache-action@v1
        with:
          path: ~/.cache/goreleaser

      - name: Run GoReleaser (split)
        uses: goreleaser/goreleaser-action@v6
        with:
          distribution: goreleaser-pro
          version: "v2.12.5"
          args: release --clean --split
        env:
          GITHUB_TOKEN: ${{ secrets.ORG_GORELEASER_GITHUB_TOKEN }}
          GORELEASER_KEY: ${{ secrets.GORELEASER_KEY }}
          GGOOS: ${{ matrix.goos }}
          GGOARCH: ${{ matrix.goarch }}

      - name: Upload dist artifacts
        uses: namespace-actions/upload-artifact@v1
        with:
          name: dist-${{ matrix.goos }}-${{ matrix.goarch }}
          path: dist/
          retention-days: 1

  # Merge release job: combines all split artifacts and performs final release tasks
  # This includes signing, Docker builds/manifests, and package uploads
  merge-release:
    needs: [build-64bit-msi, release-split]
    runs-on: namespace-profile-bindplane-default-ubuntu-24-04-32x128
    steps:
      - name: Checkout Repo
        uses: namespacelabs/nscloud-checkout-action@v7
        with:
          # For goreleaser
          fetch-depth: 0
      - name: Authenticate to GCP
        uses: google-github-actions/auth@v2
        with:
          project_id: ${{ secrets.BDOT_GCS_RELEASE_BUCKET_PROJECT_ID }}
          credentials_json: ${{ secrets.BDOT_GCS_RELEASE_BUCKET_CREDENTIALS }}
      - name: Install Gcloud SDK
        uses: google-github-actions/setup-gcloud@v2
      - name: Set up Go
        uses: actions/setup-go@v5
        with:
          go-version-file: go.mod
          cache: false # Use Namespace caching instead
      - name: Set up Go cache
        uses: namespacelabs/nscloud-cache-action@v1
        with:
          cache: go
      - name: Set up Docker Buildx
        id: buildx
        uses: docker/setup-buildx-action@v3
      - name: Set up QEMU
        uses: docker/setup-qemu-action@v2
      - name: Login to DockerHub
        uses: docker/login-action@v2
        with:
          username: ${{ secrets.DOCKERHUB_USERNAME }}
          password: ${{ secrets.DOCKERHUB_TOKEN }}
      - name: Login to Github Container Registry
        uses: docker/login-action@v2
        with:
          registry: ghcr.io
          username: ${{ github.actor }}
          password: ${{ secrets.ORG_GORELEASER_GITHUB_TOKEN }}
      - name: Login to Google Artifact Repository
        uses: docker/login-action@v2
        with:
          registry: us-central1-docker.pkg.dev
          username: _json_key
          password: ${{ secrets.ORG_OBSERVIQ_PUBLIC_GCR_JSON_KEY }}
      - name: Retrieve Windows 64-bit MSI Installer
        uses: namespace-actions/download-artifact@v1
        with:
          name: observiq-otel-collector.msi
          path: observiq-otel-collector.msi
      - name: Retrieve Windows 64-bit ZIP Archive
        uses: namespace-actions/download-artifact@v1
        with:
          name: windows-archive
          path: windows-archive
      - name: Install cosign
        run: go install github.com/sigstore/cosign/cmd/cosign@v1.13.1
      - name: Build cosign key file
        run: 'echo "$COSIGN_PRIVATE_KEY" >> cosign.key'
        shell: bash
        env:
          COSIGN_PRIVATE_KEY: ${{secrets.ORG_COSIGN_PRIVATE_KEY}}
      - name: Cache Goreleaser Build
        uses: namespacelabs/nscloud-cache-action@v1
        with:
          path: ~/.cache/goreleaser
      - name: Sign MSI
        run: cosign sign-blob --key=cosign.key --output-signature ./observiq-otel-collector.msi/observiq-otel-collector.msi.sig ./observiq-otel-collector.msi/observiq-otel-collector.msi
        shell: bash
        env:
          COSIGN_PASSWORD: ${{ secrets.ORG_COSIGN_PWD }}
<<<<<<< HEAD

      # Download all artifacts from the parallel split builds
      - name: Download dist artifacts
        uses: namespace-actions/download-artifact@v1
        with:
          pattern: dist-*
          merge-multiple: true
          path: dist/

      - name: Run GoReleaser (merge)
=======
      - name: Write signing key for nFPM
        shell: bash
        run: |
          cat > ci-signing-key.asc <<'EOF'
          ${{ secrets.GPG_PRIVATE_SIGNING_KEY }}
          EOF
      - name: Run GoReleaser
>>>>>>> 9ed4c4ea
        uses: goreleaser/goreleaser-action@v6
        with:
          distribution: goreleaser-pro
          version: "v2.12.5"
          args: continue --merge
        env:
          GITHUB_TOKEN: ${{ secrets.ORG_GORELEASER_GITHUB_TOKEN }}
          GORELEASER_KEY: ${{ secrets.GORELEASER_KEY }}
          COSIGN_PWD: ${{ secrets.ORG_COSIGN_PWD }}
          SIGNING_KEY_FILE: ci-signing-key.asc
      # Create artifact bundle and upload to release
      - name: Create artifact archive
        run: |
          mkdir artifacts
          mkdir artifacts/gpg
          cp ./scripts/install/*.sh ./artifacts
          cp ./release_deps/gpg/bdot-public-gpg-key.asc ./artifacts/gpg/bdot-public-gpg-key.asc
          cp -r ./release_deps/gpg/revocations ./artifacts/gpg/revocations
          cp ./observiq-otel-collector.msi/observiq-otel-collector.msi ./artifacts
          cp ./dist/*tar.gz ./artifacts
          cp ./windows-archive/windows_amd64/*.zip ./artifacts
          cp ./dist/*.rpm ./artifacts
          cp ./dist/*.deb ./artifacts
          cp ./dist/*SHA256SUMS ./artifacts
          tar -czvf observiq-otel-collector-${{ github.ref_name }}-artifacts.tar.gz -C ./artifacts .
      - name: Sign artifact archive
        run: cosign sign-blob --key=cosign.key --output-signature ./observiq-otel-collector-${{ github.ref_name }}-artifacts.tar.gz.sig ./observiq-otel-collector-${{ github.ref_name }}-artifacts.tar.gz
        shell: bash
        env:
          COSIGN_PASSWORD: ${{ secrets.ORG_COSIGN_PWD }}
      - name: Upload Latest Install Scripts
        run: |
          gsutil cp ./scripts/install/install_unix.sh gs://bdot-release/latest/install_unix.sh
          gsutil cp ./scripts/install/install_macos.sh gs://bdot-release/latest/install_macos.sh
          gsutil cp ./release_deps/gpg/bdot-public-gpg-key.asc gs://bdot-release/latest/gpg/bdot-public-gpg-key.asc
          gsutil cp -r ./release_deps/gpg/revocations gs://bdot-release/latest/gpg/revocations/
      - name: Upload artifact bundle to release
        uses: AButler/upload-release-assets@v2.0
        with:
          repo-token: ${{ secrets.ORG_GORELEASER_GITHUB_TOKEN }}
          files: "observiq-otel-collector-${{ github.ref_name }}-artifacts.tar.gz*"
          release-tag: ${{ github.ref_name }}
      # Trigger installation tests in otel-collector-installer-testing
      - name: Trigger Installation Testing
        uses: peter-evans/repository-dispatch@v2
        with:
          token: ${{ secrets.ORG_GORELEASER_GITHUB_TOKEN }}
          repository: observIQ/otel-collector-installer-testing
          event-type: upstream_prerelease
          client-payload: '{ "version": "${{ github.ref_name }}" }'

      # Linux package uploads to Google Artifact Registry

      # google-github-actions/auth@v2 was used above to install
      # gcloud sdk. google-github-actions/auth was used as well
      # but we need to re-authenticate to upload packages to the
      # correct project.
      - name: "Authenticate to Google Cloud"
        uses: "google-github-actions/auth@v2"
        with:
          credentials_json: "${{ secrets.ORG_BINDPLANE_PUBLIC_LINUX_REPO_JSON_KEY }}"

      - name: Upload Bindplane Linux AMD64 Deb Package
        run: |
          gcloud \
            --project bindplane-repository \
            artifacts apt upload stable-deb \
            --location us-central1 \
            --source dist/observiq-otel-collector_${{ github.ref_name }}_linux_amd64.deb

      - name: Upload Bindplane Linux AMD64 RPM Package
        run: |
          gcloud \
            --project bindplane-repository \
            artifacts yum upload stable-rpm \
            --location us-central1 \
            --source dist/observiq-otel-collector_${{ github.ref_name }}_linux_amd64.rpm

      - name: Upload Bindplane Linux ARM64 Deb Package
        run: |
          gcloud \
            --project bindplane-repository \
            artifacts apt upload stable-deb \
            --location us-central1 \
            --source dist/observiq-otel-collector_${{ github.ref_name }}_linux_arm64.deb
      - name: Upload Bindplane Linux ARM64 RPM Package
        run: |
          gcloud \
            --project bindplane-repository \
            artifacts yum upload stable-rpm \
            --location us-central1 \
            --source dist/observiq-otel-collector_${{ github.ref_name }}_linux_arm64.rpm

      - name: Upload Bindplane Linux ARM32 Deb Package
        run: |
          gcloud \
            --project bindplane-repository \
            artifacts apt upload stable-deb \
            --location us-central1 \
            --source dist/observiq-otel-collector_${{ github.ref_name }}_linux_arm.deb

      - name: Upload Bindplane Linux ARM32 RPM Package
        run: |
          gcloud \
            --project bindplane-repository \
            artifacts yum upload stable-rpm \
            --location us-central1 \
            --source dist/observiq-otel-collector_${{ github.ref_name }}_linux_arm.rpm

      - name: Upload Bindplane Linux PPC64LE Deb Package
        run: |
          gcloud \
            --project bindplane-repository \
            artifacts apt upload stable-deb \
            --location us-central1 \
            --source dist/observiq-otel-collector_${{ github.ref_name }}_linux_ppc64le.deb

      - name: Upload Bindplane Linux PPC64LE RPM Package
        run: |
          gcloud \
            --project bindplane-repository \
            artifacts yum upload stable-rpm \
            --location us-central1 \
            --source dist/observiq-otel-collector_${{ github.ref_name }}_linux_ppc64le.rpm

      - name: Upload Bindplane Linux PPC64 Deb Package
        run: |
          gcloud \
            --project bindplane-repository \
            artifacts apt upload stable-deb \
            --location us-central1 \
            --source dist/observiq-otel-collector_${{ github.ref_name }}_linux_ppc64.deb

      - name: Upload Bindplane Linux PPC64 RPM Package
        run: |
          gcloud \
            --project bindplane-repository \
            artifacts yum upload stable-rpm \
            --location us-central1 \
            --source dist/observiq-otel-collector_${{ github.ref_name }}_linux_ppc64.rpm<|MERGE_RESOLUTION|>--- conflicted
+++ resolved
@@ -253,7 +253,6 @@
         shell: bash
         env:
           COSIGN_PASSWORD: ${{ secrets.ORG_COSIGN_PWD }}
-<<<<<<< HEAD
 
       # Download all artifacts from the parallel split builds
       - name: Download dist artifacts
@@ -264,7 +263,6 @@
           path: dist/
 
       - name: Run GoReleaser (merge)
-=======
       - name: Write signing key for nFPM
         shell: bash
         run: |
@@ -272,7 +270,6 @@
           ${{ secrets.GPG_PRIVATE_SIGNING_KEY }}
           EOF
       - name: Run GoReleaser
->>>>>>> 9ed4c4ea
         uses: goreleaser/goreleaser-action@v6
         with:
           distribution: goreleaser-pro
