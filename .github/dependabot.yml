--- conflicted
+++ resolved
@@ -87,11 +87,7 @@
       prefix: "deps"
       include: "scope"
   - package-ecosystem: "gomod"
-<<<<<<< HEAD
     directory: "/receiver/apachedruidreceiver"
-=======
-    directory: "/receiver/m365receiver"
->>>>>>> 3eccd6a0
     schedule:
       interval: "weekly"
     ignore:
@@ -102,8 +98,17 @@
       prefix: "deps"
       include: "scope"
   - package-ecosystem: "gomod"
-<<<<<<< HEAD
-=======
+    directory: "/receiver/m365receiver"
+    schedule:
+      interval: "weekly"
+    ignore:
+      # Opentelemetry updates will be done manually
+      - dependency-name: "go.opentelemetry.io/collector*"
+      - dependency-name: "github.com/open-telemetry/opentelemetry-collector*"
+    commit-message:
+      prefix: "deps"
+      include: "scope"
+  - package-ecosystem: "gomod"
     directory: "processor/removeemptyvaluesprocessor/"
     schedule:
       interval: "weekly"
@@ -115,7 +120,6 @@
       prefix: "deps"
       include: "scope"
   - package-ecosystem: "gomod"
->>>>>>> 3eccd6a0
     directory: "/receiver/pluginreceiver"
     schedule:
       interval: "weekly"
