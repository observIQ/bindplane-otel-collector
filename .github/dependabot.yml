--- conflicted
+++ resolved
@@ -87,22 +87,24 @@
       prefix: "deps"
       include: "scope"
   - package-ecosystem: "gomod"
-<<<<<<< HEAD
     directory: "/receiver/m365receiver"
-=======
-    directory: "processor/removeemptyvaluesprocessor/"
->>>>>>> 9880f006
     schedule:
       interval: "weekly"
     ignore:
       # Opentelemetry updates will be done manually
-<<<<<<< HEAD
       - dependency-name: "go.opentelemetry.io/collector*"
       - dependency-name: "github.com/open-telemetry/opentelemetry-collector*"
-=======
+    commit-message:
+      prefix: "deps"
+      include: "scope"
+  - package-ecosystem: "gomod"
+    directory: "processor/removeemptyvaluesprocessor/"
+    schedule:
+      interval: "weekly"
+    ignore:
+      # Opentelemetry updates will be done manually
       - dependency-name: "github.com/open-telemetry/opentelemetry-collector*"
       - dependency-name: "go.opentelemetry.io/collector*"
->>>>>>> 9880f006
     commit-message:
       prefix: "deps"
       include: "scope"
