--- conflicted
+++ resolved
@@ -19,10 +19,5 @@
     - path: "github.com/opencontainers/go-digest"
   unresolvableLicense:
     - path: "./processor/resourceattributetransposerprocessor"
-<<<<<<< HEAD
-    - path: "./receiver/logsreceiver"
     - path: "./receiver/pluginreceiver"
-    - path: "./exporter/googlecloudexporter"
-=======
-    - path: "./receiver/pluginreceiver"
->>>>>>> 03a1953e
+    - path: "./exporter/googlecloudexporter"