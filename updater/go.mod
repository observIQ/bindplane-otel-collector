module github.com/observiq/bindplane-agent/updater

go 1.20

require (
	github.com/kballard/go-shellquote v0.0.0-20180428030007-95032a82bc51
	github.com/observiq/bindplane-agent/packagestate v1.45.0
	github.com/open-telemetry/opamp-go v0.9.0
	github.com/spf13/pflag v1.0.5
	github.com/stretchr/testify v1.8.4
<<<<<<< HEAD
	go.uber.org/zap v1.27.0
	golang.org/x/sys v0.16.0
=======
	go.uber.org/zap v1.26.0
	golang.org/x/sys v0.17.0
>>>>>>> d8a5621e
)

require (
	github.com/davecgh/go-spew v1.1.1 // indirect
	github.com/kr/pretty v0.3.0 // indirect
	github.com/pmezard/go-difflib v1.0.0 // indirect
	github.com/stretchr/objx v0.5.0 // indirect
	go.uber.org/multierr v1.10.0 // indirect
	google.golang.org/protobuf v1.28.0 // indirect
	gopkg.in/yaml.v3 v3.0.1 // indirect
)

replace github.com/observiq/bindplane-agent/packagestate => ../packagestate<|MERGE_RESOLUTION|>--- conflicted
+++ resolved
@@ -8,13 +8,8 @@
 	github.com/open-telemetry/opamp-go v0.9.0
 	github.com/spf13/pflag v1.0.5
 	github.com/stretchr/testify v1.8.4
-<<<<<<< HEAD
 	go.uber.org/zap v1.27.0
-	golang.org/x/sys v0.16.0
-=======
-	go.uber.org/zap v1.26.0
 	golang.org/x/sys v0.17.0
->>>>>>> d8a5621e
 )
 
 require (
