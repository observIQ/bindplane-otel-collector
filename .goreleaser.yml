--- conflicted
+++ resolved
@@ -796,48 +796,44 @@
     image_templates:
       - "us-central1-docker.pkg.dev/observiq-containers/agent/bindplane-agent-amd64:{{ .Version }}-ubi8"
       - "us-central1-docker.pkg.dev/observiq-containers/agent/bindplane-agent-arm64:{{ .Version }}-ubi8"
-<<<<<<< HEAD
-    skip_push: '{{ .Env.SKIP_DOCKER_PUSH }}'
-=======
-    skip_push: false
+    skip_push: '{{ .Env.SKIP_DOCKER_PUSH }}'
   # JMX Manifests
   - name_template: "observiq/observiq-otel-collector:{{ .Version }}-jmx"
     image_templates:
       - "observiq/observiq-otel-collector-amd64:{{ .Version }}-jmx"
       - "observiq/observiq-otel-collector-arm64:{{ .Version }}-jmx"
       - "observiq/observiq-otel-collector-ppc64le:{{ .Version }}-jmx"
-    skip_push: false
+    skip_push: '{{ .Env.SKIP_DOCKER_PUSH }}'
   - name_template: "ghcr.io/observiq/observiq-otel-collector:{{ .Version }}-jmx"
     image_templates:
       - "ghcr.io/observiq/observiq-otel-collector-amd64:{{ .Version }}-jmx"
       - "ghcr.io/observiq/observiq-otel-collector-arm64:{{ .Version }}-jmx"
       - "ghcr.io/observiq/observiq-otel-collector-ppc64le:{{ .Version }}-jmx"
-    skip_push: false
+    skip_push: '{{ .Env.SKIP_DOCKER_PUSH }}'
   - name_template: "us-central1-docker.pkg.dev/observiq-containers/collector/observiq-otel-collector:{{ .Version }}-jmx"
     image_templates:
       - "us-central1-docker.pkg.dev/observiq-containers/collector/observiq-otel-collector-amd64:{{ .Version }}-jmx"
       - "us-central1-docker.pkg.dev/observiq-containers/collector/observiq-otel-collector-arm64:{{ .Version }}-jmx"
       - "us-central1-docker.pkg.dev/observiq-containers/collector/observiq-otel-collector-ppc64le:{{ .Version }}-jmx"
-    skip_push: false
+    skip_push: '{{ .Env.SKIP_DOCKER_PUSH }}'
   - name_template: "observiq/bindplane-agent:{{ .Version }}-jmx"
     image_templates:
       - "observiq/bindplane-agent-amd64:{{ .Version }}-jmx"
       - "observiq/bindplane-agent-arm64:{{ .Version }}-jmx"
       - "observiq/bindplane-agent-ppc64le:{{ .Version }}-jmx"
-    skip_push: false
+    skip_push: '{{ .Env.SKIP_DOCKER_PUSH }}'
   - name_template: "ghcr.io/observiq/bindplane-agent:{{ .Version }}-jmx"
     image_templates:
       - "ghcr.io/observiq/bindplane-agent-amd64:{{ .Version }}-jmx"
       - "ghcr.io/observiq/bindplane-agent-arm64:{{ .Version }}-jmx"
       - "ghcr.io/observiq/bindplane-agent-ppc64le:{{ .Version }}-jmx"
-    skip_push: false
+    skip_push: '{{ .Env.SKIP_DOCKER_PUSH }}'
   - name_template: "us-central1-docker.pkg.dev/observiq-containers/agent/bindplane-agent:{{ .Version }}-jmx"
     image_templates:
       - "us-central1-docker.pkg.dev/observiq-containers/agent/bindplane-agent-amd64:{{ .Version }}-jmx"
       - "us-central1-docker.pkg.dev/observiq-containers/agent/bindplane-agent-arm64:{{ .Version }}-jmx"
       - "us-central1-docker.pkg.dev/observiq-containers/agent/bindplane-agent-ppc64le:{{ .Version }}-jmx"
-    skip_push: false
->>>>>>> ded24300
+    skip_push: '{{ .Env.SKIP_DOCKER_PUSH }}'
 
 # https://goreleaser.com/customization/checksum/
 checksum:
