package manager

import (
	"context"
	"os"
	"runtime"
	"time"

	"github.com/jpillora/backoff"
	"github.com/observiq/observiq-collector/collector"
	"github.com/observiq/observiq-collector/internal/version"
	"github.com/observiq/observiq-collector/manager/message"
	"github.com/observiq/observiq-collector/manager/status"
	"github.com/observiq/observiq-collector/manager/task"
	"github.com/observiq/observiq-collector/manager/websocket"
	"go.uber.org/zap"
	"golang.org/x/sync/errgroup"
)

// Manager is the manager for the observiq control plane.
type Manager struct {
	config    *Config
	collector *collector.Collector
	logger    *zap.Logger
}

// New returns a new manager with the supplied parameters.
func New(config *Config, collector *collector.Collector, logger *zap.Logger) *Manager {
	return &Manager{
		config:    config,
		collector: collector,
		logger:    logger,
	}
}

// Start will start the observiq extension.
func (m *Manager) Run(ctx context.Context) error {
	pipeline := message.NewPipeline(m.config.BufferSize)
	cancelCtx, cancel := context.WithCancel(ctx)
	defer cancel()

	err := m.collector.Run()
	if err != nil {
		m.logger.Error("failed to start collector: %s", zap.Error(err))
	}

	group, groupCtx := errgroup.WithContext(cancelCtx)
	group.Go(func() error { return m.handleConnection(groupCtx, pipeline) })
	group.Go(func() error { return m.handleStatus(groupCtx, pipeline) })
	group.Go(func() error { return m.handleTasks(groupCtx, pipeline) })

	return group.Wait()
}

// handleConnection will handle the connection to observiq cloud.
func (m *Manager) handleConnection(ctx context.Context, pipeline *message.Pipeline) error {
	logger := m.logger.Named("connection-handler")
	logger.Info("Starting connection handler")
	defer logger.Info("Exiting connection handler")

	headers := m.headers()
	backoff := backoff.Backoff{Max: m.config.MaxConnectBackoff}

	for {
		select {
		case <-ctx.Done():
			return ctx.Err()
		case <-time.After(backoff.Duration()):
			conn, err := websocket.Open(ctx, m.config.Endpoint, headers)
			if err != nil {
				logger.Error("Failed to open connection", zap.Error(err), zap.Float64("attempt", backoff.Attempt()))
				continue
			}

			logger.Info("Connected to observiq cloud")
			backoff.Reset()

			err = websocket.PumpWithTimeout(ctx, conn, pipeline, m.config.ReconnectInterval)
			switch err {
			case nil, context.DeadlineExceeded, context.Canceled:
			default:
				logger.Error("Unexpected connection error", zap.Error(err))
			}
		}
	}
}

// handleStatus will handle reporting status at the specified interval.
func (m *Manager) handleStatus(ctx context.Context, pipeline *message.Pipeline) error {
	logger := m.logger.Named("status-handler")
	logger.Info("Starting status handler")
	defer logger.Info("Exiting status handler")

	ticker := time.NewTicker(m.config.StatusInterval)
	defer ticker.Stop()

	for {
		select {
		case <-ctx.Done():
			return ctx.Err()
		case <-ticker.C:
			logger.Debug("Running status update")

			collectorStatus := m.collector.Status()
<<<<<<< HEAD
			m.logger.Info("Collector status", zap.Bool("Running", collectorStatus.Running), zap.Error(collectorStatus.Err))
			report := status.Get()
			err := report.AddPerformanceMetrics()
			if err != nil {
				m.logger.Error("Failed to add performance metrics to status report", zap.Error(err))
=======
			logger.Info("Collector status", zap.Bool("Running", collectorStatus.Running), zap.Error(collectorStatus.Err))

			report, err := status.Get()
			if err != nil {
				logger.Error("Failed to report status", zap.Error(err))
>>>>>>> 7119c5cf
				continue
			}

			pipeline.Outbound() <- report.ToMessage()
		}
	}
}

// handleTasks will handle executing tasks from the pipeline.
func (m *Manager) handleTasks(ctx context.Context, pipeline *message.Pipeline) error {
	logger := m.logger.Named("task-handler")
	logger.Info("Starting task handler")
	defer logger.Info("Exiting task handler")

	for {
		select {
		case <-ctx.Done():
			return ctx.Err()
		case msg := <-pipeline.Inbound():
			logger.Debug("Received message")

			t, err := task.FromMessage(msg)
			if err != nil {
				logger.Error("Failed to covert message to task", zap.Error(err))
				continue
			}

			logger.Info("Executing task", zap.Any("task", msg.Content))
			response := m.executeTask(t)

			logger.Info("Sending task response", zap.Any("response", response))
			pipeline.Outbound() <- response.ToMessage()
		}
	}
}

// executeTask will execute a task with the manager.
func (m *Manager) executeTask(t *task.Task) task.Response {
	switch t.Type {
	case task.Reconfigure:
		return task.ExecuteReconfigure(t, m.collector)
	default:
		return task.ExecuteUnknown(t)
	}
}

// headers returns the headers used to connect to observiq cloud.
func (e *Manager) headers() map[string][]string {
	hostname, _ := os.Hostname()
	return map[string][]string{
		"Secret-Key":       {e.config.SecretKey},
		"Agent-Id":         {e.config.AgentID},
		"Hostname":         {hostname},
		"Version":          {version.Version},
		"Operating-System": {runtime.GOOS},
		"Architecture":     {runtime.GOARCH},
	}
}<|MERGE_RESOLUTION|>--- conflicted
+++ resolved
@@ -102,19 +102,10 @@
 			logger.Debug("Running status update")
 
 			collectorStatus := m.collector.Status()
-<<<<<<< HEAD
-			m.logger.Info("Collector status", zap.Bool("Running", collectorStatus.Running), zap.Error(collectorStatus.Err))
 			report := status.Get()
 			err := report.AddPerformanceMetrics()
 			if err != nil {
-				m.logger.Error("Failed to add performance metrics to status report", zap.Error(err))
-=======
-			logger.Info("Collector status", zap.Bool("Running", collectorStatus.Running), zap.Error(collectorStatus.Err))
-
-			report, err := status.Get()
-			if err != nil {
-				logger.Error("Failed to report status", zap.Error(err))
->>>>>>> 7119c5cf
+				logger.Info("Collector status", zap.Bool("Running", collectorStatus.Running), zap.Error(collectorStatus.Err))
 				continue
 			}
 
